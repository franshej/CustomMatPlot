--- conflicted
+++ resolved
@@ -1,17 +1,6 @@
-<<<<<<< HEAD
-13. Replace modules with header
-14. Doxygen
-15. Fix license on all headers and cpp?
-16. First Release
-17. Replace all const string& with string_view
-18. CI/CD
-19. Use constexpr math lib
-20. Set resizing timer on graph_line for smoother resizing
-=======
 6. First Release
 7. (Google Tests)
 8. Replace all const string& with string_view
 9. CI/CD
 10. Use constexpr math lib
-11. Set resizing timer on graph_line for smoother resizing
->>>>>>> f63da89c
+11. Set resizing timer on graph_line for smoother resizing